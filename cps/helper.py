# -*- coding: utf-8 -*-

#  This file is part of the Calibre-Web (https://github.com/janeczku/calibre-web)
#    Copyright (C) 2012-2019 cervinko, idalin, SiphonSquirrel, ouzklcn, akushsky,
#                            OzzieIsaacs, bodybybuddha, jkrehm, matthazinski, janeczku
#
#  This program is free software: you can redistribute it and/or modify
#  it under the terms of the GNU General Public License as published by
#  the Free Software Foundation, either version 3 of the License, or
#  (at your option) any later version.
#
#  This program is distributed in the hope that it will be useful,
#  but WITHOUT ANY WARRANTY; without even the implied warranty of
#  MERCHANTABILITY or FITNESS FOR A PARTICULAR PURPOSE.  See the
#  GNU General Public License for more details.
#
#  You should have received a copy of the GNU General Public License
#  along with this program. If not, see <http://www.gnu.org/licenses/>.

import os
import io
import mimetypes
import re
import shutil
import socket
import unicodedata
from datetime import datetime, timedelta
from tempfile import gettempdir
from urllib.parse import urlparse
import requests

from babel.dates import format_datetime
from babel.units import format_unit
from flask import send_from_directory, make_response, redirect, abort, url_for
from flask_babel import gettext as _
from flask_login import current_user
from sqlalchemy.sql.expression import true, false, and_, text, func
from werkzeug.datastructures import Headers
from werkzeug.security import generate_password_hash
from markupsafe import escape
from urllib.parse import quote

try:
    import unidecode
    use_unidecode = True
except ImportError:
    use_unidecode = False

from . import calibre_db, cli
from .tasks.convert import TaskConvert
from . import logger, config, get_locale, db, ub, kobo_sync_status
from . import gdriveutils as gd
from .constants import STATIC_DIR as _STATIC_DIR
from .subproc_wrapper import process_wait
from .services.worker import WorkerThread, STAT_WAITING, STAT_FAIL, STAT_STARTED, STAT_FINISH_SUCCESS
from .tasks.mail import TaskEmail

log = logger.create()

try:
    from wand.image import Image
    from wand.exceptions import MissingDelegateError, BlobError
    use_IM = True
except (ImportError, RuntimeError) as e:
    log.debug('Cannot import Image, generating covers from non jpg files will not work: %s', e)
    use_IM = False
    MissingDelegateError = BaseException


# Convert existing book entry to new format
def convert_book_format(book_id, calibrepath, old_book_format, new_book_format, user_id, kindle_mail=None):
    book = calibre_db.get_book(book_id)
    data = calibre_db.get_book_format(book.id, old_book_format)
    file_path = os.path.join(calibrepath, book.path, data.name)
    if not data:
        error_message = _(u"%(format)s format not found for book id: %(book)d", format=old_book_format, book=book_id)
        log.error("convert_book_format: %s", error_message)
        return error_message
    if config.config_use_google_drive:
        if not gd.getFileFromEbooksFolder(book.path, data.name + "." + old_book_format.lower()):
            error_message = _(u"%(format)s not found on Google Drive: %(fn)s",
                              format=old_book_format, fn=data.name + "." + old_book_format.lower())
            return error_message
    else:
        if not os.path.exists(file_path + "." + old_book_format.lower()):
            error_message = _(u"%(format)s not found: %(fn)s",
                              format=old_book_format, fn=data.name + "." + old_book_format.lower())
            return error_message
    # read settings and append converter task to queue
    if kindle_mail:
        settings = config.get_mail_settings()
        settings['subject'] = _('Send to Kindle')  # pretranslate Subject for e-mail
        settings['body'] = _(u'This e-mail has been sent via Calibre-Web.')
    else:
        settings = dict()
    link = '<a href="{}">{}</a>'.format(url_for('web.show_book', book_id=book.id), escape(book.title))  # prevent xss
    txt = u"{} -> {}: {}".format(
           old_book_format.upper(),
           new_book_format.upper(),
           link)
    settings['old_book_format'] = old_book_format
    settings['new_book_format'] = new_book_format
    WorkerThread.add(user_id, TaskConvert(file_path, book.id, txt, settings, kindle_mail, user_id))
    return None


def send_test_mail(kindle_mail, user_name):
    WorkerThread.add(user_name, TaskEmail(_(u'Calibre-Web test e-mail'), None, None,
                     config.get_mail_settings(), kindle_mail, _(u"Test e-mail"),
                                          _(u'This e-mail has been sent via Calibre-Web.')))
    return


# Send registration email or password reset email, depending on parameter resend (False means welcome email)
def send_registration_mail(e_mail, user_name, default_password, resend=False):
    txt = "Hello %s!\r\n" % user_name
    if not resend:
        txt += "Your new account at Calibre-Web has been created. Thanks for joining us!\r\n"
    txt += "Please log in to your account using the following informations:\r\n"
    txt += "User name: %s\r\n" % user_name
    txt += "Password: %s\r\n" % default_password
    txt += "Don't forget to change your password after first login.\r\n"
    txt += "Sincerely\r\n\r\n"
    txt += "Your Calibre-Web team"
    WorkerThread.add(None, TaskEmail(
        subject=_(u'Get Started with Calibre-Web'),
        filepath=None,
        attachment=None,
        settings=config.get_mail_settings(),
        recipient=e_mail,
        taskMessage=_(u"Registration e-mail for user: %(name)s", name=user_name),
        text=txt
    ))
    return


def check_send_to_kindle_with_converter(formats):
    bookformats = list()
    if 'EPUB' in formats and 'MOBI' not in formats:
        bookformats.append({'format': 'Mobi',
                            'convert': 1,
                            'text': _('Convert %(orig)s to %(format)s and send to Kindle',
                                      orig='Epub',
                                      format='Mobi')})
    if 'AZW3' in formats and not 'MOBI' in formats:
        bookformats.append({'format': 'Mobi',
                            'convert': 2,
                            'text': _('Convert %(orig)s to %(format)s and send to Kindle',
                                      orig='Azw3',
                                      format='Mobi')})
    return bookformats


def check_send_to_kindle(entry):
    """
        returns all available book formats for sending to Kindle
    """
    formats = list()
    bookformats = list()
    if len(entry.data):
        for ele in iter(entry.data):
            if ele.uncompressed_size < config.mail_size:
                formats.append(ele.format)
        if 'MOBI' in formats:
            bookformats.append({'format': 'Mobi',
                                'convert': 0,
                                'text': _('Send %(format)s to Kindle', format='Mobi')})
        if 'PDF' in formats:
            bookformats.append({'format': 'Pdf',
                                'convert': 0,
                                'text': _('Send %(format)s to Kindle', format='Pdf')})
        if 'AZW' in formats:
            bookformats.append({'format': 'Azw',
                                'convert': 0,
                                'text': _('Send %(format)s to Kindle', format='Azw')})
        if config.config_converterpath:
            bookformats.extend(check_send_to_kindle_with_converter(formats))
        return bookformats
    else:
        log.error(u'Cannot find book entry %d', entry.id)
        return None


# Check if a reader is existing for any of the book formats, if not, return empty list, otherwise return
# list with supported formats
def check_read_formats(entry):
    EXTENSIONS_READER = {'TXT', 'PDF', 'EPUB', 'CBZ', 'CBT', 'CBR', 'DJVU'}
    bookformats = list()
    if len(entry.data):
        for ele in iter(entry.data):
            if ele.format.upper() in EXTENSIONS_READER:
                bookformats.append(ele.format.lower())
    return bookformats


# Files are processed in the following order/priority:
# 1: If Mobi file is existing, it's directly send to kindle email,
# 2: If Epub file is existing, it's converted and send to kindle email,
# 3: If Pdf file is existing, it's directly send to kindle email
def send_mail(book_id, book_format, convert, kindle_mail, calibrepath, user_id):
    """Send email with attachments"""
    book = calibre_db.get_book(book_id)

    if convert == 1:
        # returns None if success, otherwise errormessage
        return convert_book_format(book_id, calibrepath, u'epub', book_format.lower(), user_id, kindle_mail)
    if convert == 2:
        # returns None if success, otherwise errormessage
        return convert_book_format(book_id, calibrepath, u'azw3', book_format.lower(), user_id, kindle_mail)

    for entry in iter(book.data):
        if entry.format.upper() == book_format.upper():
            converted_file_name = entry.name + '.' + book_format.lower()
            link = '<a href="{}">{}</a>'.format(url_for('web.show_book', book_id=book_id), escape(book.title))
            EmailText = _(u"%(book)s send to Kindle", book=link)
            WorkerThread.add(user_id, TaskEmail(_(u"Send to Kindle"), book.path, converted_file_name,
                             config.get_mail_settings(), kindle_mail,
                             EmailText, _(u'This e-mail has been sent via Calibre-Web.')))
            return
    return _(u"The requested file could not be read. Maybe wrong permissions?")


def get_valid_filename(value, replace_whitespace=True):
    """
    Returns the given string converted to a string that can be used for a clean
    filename. Limits num characters to 128 max.
    """
    if value[-1:] == u'.':
        value = value[:-1]+u'_'
    value = value.replace("/", "_").replace(":", "_").strip('\0')
    if use_unidecode:
        if config.config_unicode_filename:
            value = (unidecode.unidecode(value))
    else:
        value = value.replace(u'§', u'SS')
        value = value.replace(u'ß', u'ss')
        value = unicodedata.normalize('NFKD', value)
        re_slugify = re.compile(r'[\W\s-]', re.UNICODE)
        value = re_slugify.sub('', value)
    if replace_whitespace:
        #  *+:\"/<>? are replaced by _
        value = re.sub(r'[*+:\\\"/<>?]+', u'_', value, flags=re.U)
        # pipe has to be replaced with comma
        value = re.sub(r'[|]+', u',', value, flags=re.U)
    value = value[:128].strip()
    if not value:
        raise ValueError("Filename cannot be empty")
    return value


def split_authors(values):
    authors_list = []
    for value in values:
        authors = re.split('[&;]', value)
        for author in authors:
            commas = author.count(',')
            if commas == 1:
                author_split = author.split(',')
                authors_list.append(author_split[1].strip() + ' ' + author_split[0].strip())
            elif commas > 1:
                authors_list.extend([x.strip() for x in author.split(',')])
            else:
                authors_list.append(author.strip())
    return authors_list


def get_sorted_author(value):
    try:
        if ',' not in value:
            regexes = [r"^(JR|SR)\.?$", r"^I{1,3}\.?$", r"^IV\.?$"]
            combined = "(" + ")|(".join(regexes) + ")"
            value = value.split(" ")
            if re.match(combined, value[-1].upper()):
                if len(value) > 1:
                    value2 = value[-2] + ", " + " ".join(value[:-2]) + " " + value[-1]
                else:
                    value2 = value[0]
            elif len(value) == 1:
                value2 = value[0]
            else:
                value2 = value[-1] + ", " + " ".join(value[:-1])
        else:
            value2 = value
    except Exception as ex:
        log.error("Sorting author %s failed: %s", value, ex)
        if isinstance(list, value2):
            value2 = value[0]
        else:
            value2 = value
    return value2


# Deletes a book fro the local filestorage, returns True if deleting is successfull, otherwise false
def delete_book_file(book, calibrepath, book_format=None):
    # check that path is 2 elements deep, check that target path has no subfolders
    if book.path.count('/') == 1:
        path = os.path.join(calibrepath, book.path)
        if book_format:
            for file in os.listdir(path):
                if file.upper().endswith("."+book_format):
                    os.remove(os.path.join(path, file))
            return True, None
        else:
            if os.path.isdir(path):
                try:
                    for root, folders, files in os.walk(path):
                        for f in files:
                            os.unlink(os.path.join(root, f))
                        if len(folders):
                            log.warning("Deleting book {} failed, path {} has subfolders: {}".format(book.id,
                                        book.path, folders))
                            return True, _("Deleting bookfolder for book %(id)s failed, path has subfolders: %(path)s",
                                           id=book.id,
                                           path=book.path)
                    shutil.rmtree(path)
                except (IOError, OSError) as e:
                    log.error("Deleting book %s failed: %s", book.id, e)
                    return False, _("Deleting book %(id)s failed: %(message)s", id=book.id, message=e)
                authorpath = os.path.join(calibrepath, os.path.split(book.path)[0])
                if not os.listdir(authorpath):
                    try:
                        shutil.rmtree(authorpath)
                    except (IOError, OSError) as e:
                        log.error("Deleting authorpath for book %s failed: %s", book.id, e)
                return True, None

    log.error("Deleting book %s from database only, book path in database not valid: %s",
              book.id, book.path)
    return True, _("Deleting book %(id)s from database only, book path in database not valid: %(path)s",
                   id=book.id,
                   path=book.path)


def clean_author_database(renamed_author, calibrepath, local_book=None, gdrive=None):
    valid_filename_authors = [get_valid_filename(r) for r in renamed_author]
    for r in renamed_author:
        if local_book:
            all_books = [local_book]
        else:
            all_books = calibre_db.session.query(db.Books) \
                .filter(db.Books.authors.any(db.Authors.name == r)).all()
        for book in all_books:
            book_author_path = book.path.split('/')[0]
            if book_author_path in valid_filename_authors or local_book:
                new_author = calibre_db.session.query(db.Authors).filter(db.Authors.name == r).first()
                all_new_authordir = get_valid_filename(new_author.name)
                all_titledir = book.path.split('/')[1]
                all_new_path = os.path.join(calibrepath, all_new_authordir, all_titledir)
                all_new_name = get_valid_filename(book.title) + ' - ' + all_new_authordir
                # change location in database to new author/title path
                book.path = os.path.join(all_new_authordir, all_titledir).replace('\\', '/')
                for file_format in book.data:
                    if not gdrive:
                        shutil.move(os.path.normcase(os.path.join(all_new_path,
                                                                  file_format.name + '.' + file_format.format.lower())),
                            os.path.normcase(os.path.join(all_new_path,
                                                          all_new_name + '.' + file_format.format.lower())))
                    else:
                        gFile = gd.getFileFromEbooksFolder(all_new_path,
                                                           file_format.name + '.' + file_format.format.lower())
                        if gFile:
                            gd.moveGdriveFileRemote(gFile, all_new_name + u'.' + file_format.format.lower())
                        else:
                            log.error("File {} not found on gdrive"
                                      .format(all_new_path, file_format.name + '.' + file_format.format.lower()))
                    file_format.name = all_new_name


def clean_author_database_gdrive(renamed_author, calibrepath, local_book=None):
    valid_filename_authors = [get_valid_filename(r) for r in renamed_author]
    for r in renamed_author:
        if local_book:
            all_books = [local_book]
        else:
            all_books = calibre_db.session.query(db.Books) \
                .filter(db.Books.authors.any(db.Authors.name == r)).all()
        for book in all_books:
            book_author_path = book.path.split('/')[0]
            if book_author_path in valid_filename_authors or local_book:
                new_author = calibre_db.session.query(db.Authors).filter(db.Authors.name == r).first()
                all_new_authordir = get_valid_filename(new_author.name)
                all_titledir = book.path.split('/')[1]
                all_new_path = os.path.join(calibrepath, all_new_authordir, all_titledir)
                all_new_name = get_valid_filename(book.title) + ' - ' + all_new_authordir
                # change location in database to new author/title path
                book.path = os.path.join(all_new_authordir, all_titledir).replace('\\', '/')
                for file_format in book.data:
                    shutil.move(os.path.normcase(
                        os.path.join(all_new_path, file_format.name + '.' + file_format.format.lower())),
                        os.path.normcase(os.path.join(all_new_path, all_new_name + '.' + file_format.format.lower())))
                    file_format.name = all_new_name


# was muss gemacht werden:
# Die Autorennamen müssen separiert werden und von dupletten bereinigt werden.
# Es muss geprüft werden:
# - ob es die alten Autoren mit dem letzten Buch verknüpft waren, dann müssen sie gelöscht werden
# - ob es neue Autoren sind, dann müssen sie angelegt werden -> macht modify_database_object
# - ob es bestehende Autoren sind welche umbenannt wurden -> Groß Kleinschreibung, dann muss:
# für jedes Buch und jeder Autor welcher umbenannt wurde:
#   - Autorensortierung angepasst werden
#   - Pfad im Buch angepasst werden
#   - Dateiname in Datatabelle angepasst werden, sowie die Dateien umbenannt werden
#   - Dateipfade Autor umbenannt werden
# die letzten Punkte treffen auch zu wenn es sich um einen normalen Autoränderungsvorgang handelt kann man also generell
# behandeln

# Moves files in file storage during author/title rename, or from temp dir to file storage
def update_dir_structure_file(book_id, calibrepath, first_author, orignal_filepath, db_filename, renamed_author):
    # get book database entry from id, if original path overwrite source with original_filepath
    localbook = calibre_db.get_book(book_id)
    if orignal_filepath:
        path = orignal_filepath
    else:
        path = os.path.join(calibrepath, localbook.path)

    # Create (current) authordir and titledir from database
    authordir = localbook.path.split('/')[0]
    titledir = localbook.path.split('/')[1]

    # Create new_authordir from parameter or from database
    # Create new titledir from database and add id
    if first_author:
        new_authordir = get_valid_filename(first_author)
        for r in renamed_author:
            new_author = calibre_db.session.query(db.Authors).filter(db.Authors.name == r).first()
            old_author_dir = get_valid_filename(r)
            new_author_rename_dir = get_valid_filename(new_author.name)
            if os.path.isdir(os.path.join(calibrepath, old_author_dir)):
                try:
                    old_author_path = os.path.join(calibrepath, old_author_dir)
                    new_author_path = os.path.join(calibrepath, new_author_rename_dir)
                    shutil.move(os.path.normcase(old_author_path), os.path.normcase(new_author_path))
                except (OSError) as ex:
                    log.error("Rename author from: %s to %s: %s", old_author_path, new_author_path, ex)
                    log.debug(ex, exc_info=True)
                    return _("Rename author from: '%(src)s' to '%(dest)s' failed with error: %(error)s",
                             src=old_author_path, dest=new_author_path, error=str(ex))
    else:
        new_authordir = get_valid_filename(localbook.authors[0].name)
    new_titledir = get_valid_filename(localbook.title) + " (" + str(book_id) + ")"

    if titledir != new_titledir or authordir != new_authordir or orignal_filepath:
        new_path = os.path.join(calibrepath, new_authordir, new_titledir)
        new_name = get_valid_filename(localbook.title) + ' - ' + new_authordir
        try:
            if orignal_filepath:
                if not os.path.isdir(new_path):
                    os.makedirs(new_path)
                shutil.move(os.path.normcase(path), os.path.normcase(os.path.join(new_path, db_filename)))
                log.debug("Moving title: %s to %s/%s", path, new_path, new_name)
            else:
                # Check new path is not valid path
                if not os.path.exists(new_path):
                    # move original path to new path
                    log.debug("Moving title: %s to %s", path, new_path)
                    shutil.move(os.path.normcase(path), os.path.normcase(new_path))
                else: # path is valid copy only files to new location (merge)
                    log.info("Moving title: %s into existing: %s", path, new_path)
                    # Take all files and subfolder from old path (strange command)
                    for dir_name, __, file_list in os.walk(path):
                        for file in file_list:
                            shutil.move(os.path.normcase(os.path.join(dir_name, file)),
                                            os.path.normcase(os.path.join(new_path + dir_name[len(path):], file)))
            # change location in database to new author/title path
            localbook.path = os.path.join(new_authordir, new_titledir).replace('\\','/')
        except (OSError) as ex:
            log.error("Rename title from: %s to %s: %s", path, new_path, ex)
            log.debug(ex, exc_info=True)
            return _("Rename title from: '%(src)s' to '%(dest)s' failed with error: %(error)s",
                     src=path, dest=new_path, error=str(ex))

        # Rename all files from old names to new names
        try:
            clean_author_database(renamed_author, calibrepath)
            if first_author not in renamed_author:
                clean_author_database([first_author], calibrepath, localbook)
            if not renamed_author and not orignal_filepath and len(os.listdir(os.path.dirname(path))) == 0:
                shutil.rmtree(os.path.dirname(path))
        except (OSError, FileNotFoundError) as ex:
            log.error("Error in rename file in path %s", ex)
            log.debug(ex, exc_info=True)
            return _("Error in rename file in path: %(error)s", error=str(ex))
    return False

def update_dir_structure_gdrive(book_id, first_author, renamed_author):
    error = False
    book = calibre_db.get_book(book_id)
    path = book.path

    authordir = book.path.split('/')[0]
    if first_author:
        new_authordir = get_valid_filename(first_author)
        for r in renamed_author:
            # Todo: Rename all authors on gdrive
            new_author = calibre_db.session.query(db.Authors).filter(db.Authors.name == r).first()
            old_author_dir = get_valid_filename(r)
            new_author_rename_dir = get_valid_filename(new_author.name)
            gFile = gd.getFileFromEbooksFolder(None, old_author_dir)
            if gFile:
<<<<<<< HEAD
                gd.moveGdriveFolderRemote(gFile, new_author_rename_dir)
            else:
                error = _(u'File %(file)s not found on Google Drive', file=authordir)  # file not found
=======
                gd.moveGdriveFileRemote(gFile, new_author_rename_dir)
            '''if os.path.isdir(os.path.join(calibrepath, old_author_dir)):
                try:
                    old_author_path = os.path.join(calibrepath, old_author_dir)
                    new_author_path = os.path.join(calibrepath, new_author_rename_dir)
                    shutil.move(os.path.normcase(old_author_path), os.path.normcase(new_author_path))
                except (OSError) as ex:
                    log.error("Rename author from: %s to %s: %s", old_author_path, new_author_path, ex)
                    log.debug(ex, exc_info=True)
                    return _("Rename author from: '%(src)s' to '%(dest)s' failed with error: %(error)s",
                             src=old_author_path, dest=new_author_path, error=str(ex))'''
>>>>>>> 7eb875f3
    else:
        new_authordir = get_valid_filename(book.authors[0].name)

    titledir = book.path.split('/')[1]
    new_titledir = get_valid_filename(book.title) + u" (" + str(book_id) + u")"

    '''if titledir != new_titledir:
        gFile = gd.getFileFromEbooksFolder(os.path.dirname(book.path), titledir)
        if gFile:
            gFile['title'] = new_titledir
            gFile.Upload()
            book.path = book.path.split('/')[0] + u'/' + new_titledir
            path = book.path
            gd.updateDatabaseOnEdit(gFile['id'], book.path)     # only child folder affected
        else:
            error = _(u'File %(file)s not found on Google Drive', file=book.path)  # file not found

    if authordir != new_authordir:
        gFile = gd.getFileFromEbooksFolder(os.path.dirname(book.path), new_titledir)
        if gFile:
            gd.moveGdriveFolderRemote(gFile, new_authordir)
            book.path = new_authordir + u'/' + book.path.split('/')[1]
            path = book.path
            gd.updateDatabaseOnEdit(gFile['id'], book.path)
        else:
<<<<<<< HEAD
            error = _(u'File %(file)s not found on Google Drive', file=authordir)  # file not found'''

    if authordir != new_authordir or titledir != new_titledir:
        new_path = os.path.join(new_authordir, new_titledir)
        new_name = get_valid_filename(book.title) + ' - ' + get_valid_filename(new_authordir)
        gFile = gd.getFileFromEbooksFolder(new_authordir, new_titledir)
        if not gFile:
            # move original path to new path
            log.debug("Moving title: %s to %s", path, new_path)
            gFile = gd.getFileFromEbooksFolder(authordir, titledir)
            # move author and title  -> currently only title??
            gd.moveGdriveFileRemote(gFile, new_titledir)
            # shutil.move(os.path.normcase(path), os.path.normcase(new_path))
        else:  # path is valid copy only files to new location (merge)
            log.info("Moving title: %s into existing: %s", path, new_path)
            # Take all files and subfolder from old path (strange command)
            # gd.moveGdriveFileRemote(gFile, new_name + u'.' + file_format.format.lower())
            for dir_name, __, file_list in os.walk(path):
                for file in file_list:
                    shutil.move(os.path.normcase(os.path.join(dir_name, file)),
                                os.path.normcase(os.path.join(new_path + dir_name[len(path):], file)))
    # change location in database to new author/title path
    book.path = os.path.join(new_authordir, new_titledir).replace('\\', '/')

    #for file_format in book.data:
    #        gFile = gd.getFileFromEbooksFolder(path, file_format.name + '.' + file_format.format.lower())
    #        if not gFile:
    #           error = _(u'File %(file)s not found on Google Drive', file=file_format.name)  # file not found
    #            break
    #        gd.moveGdriveFileRemote(gFile, new_name + u'.' + file_format.format.lower())
    #        file_format.name = new_name

    # Todo: Rename all authors on gdrive
    # Rename all files from old names to new names
    clean_author_database(renamed_author, "")
    if first_author not in renamed_author:
        clean_author_database([first_author], "", book)
    #if not renamed_author and not orignal_filepath and len(os.listdir(os.path.dirname(path))) == 0:
    #        shutil.rmtree(os.path.dirname(path))

    '''# Rename all files from old names to new names
    try:
        clean_author_database(renamed_author, calibrepath)
        if first_author not in renamed_author:
            clean_author_database([first_author], calibrepath, localbook)
        if not renamed_author and not orignal_filepath and len(os.listdir(os.path.dirname(path))) == 0:
=======
            error = _(u'File %(file)s not found on Google Drive', file=authordir)  # file not found
    if authordir != new_authordir or titledir != new_titledir:
        new_name = get_valid_filename(book.title) + u' - ' + get_valid_filename(new_authordir)
        for file_format in book.data:
            gFile = gd.getFileFromEbooksFolder(path, file_format.name + u'.' + file_format.format.lower())
            if not gFile:
                error = _(u'File %(file)s not found on Google Drive', file=file_format.name)  # file not found
                break
            gd.moveGdriveFileRemote(gFile, new_name + u'.' + file_format.format.lower())
            file_format.name = new_name
    # Todo: Rename all authors on gdrive
    # Rename all files from old names to new names
    try:
        # calibrepath -> config.config_calibre_dir
        clean_author_database_gdrive(renamed_author, calibrepath)
        if first_author not in renamed_author:
            clean_author_database_gdrive([first_author], calibrepath, localbook)
        if not renamed_author and len(os.listdir(os.path.dirname(path))) == 0:
>>>>>>> 7eb875f3
            shutil.rmtree(os.path.dirname(path))
    except (OSError, FileNotFoundError) as ex:
        log.error("Error in rename file in path %s", ex)
        log.debug(ex, exc_info=True)
<<<<<<< HEAD
        return _("Error in rename file in path: %(error)s", error=str(ex))'''

=======
        return _("Error in rename file in path: %(error)s", error=str(ex))
>>>>>>> 7eb875f3
    return error


def delete_book_gdrive(book, book_format):
    error = None
    if book_format:
        name = ''
        for entry in book.data:
            if entry.format.upper() == book_format:
                name = entry.name + '.' + book_format
        gFile = gd.getFileFromEbooksFolder(book.path, name)
    else:
        gFile = gd.getFileFromEbooksFolder(os.path.dirname(book.path), book.path.split('/')[1])
    if gFile:
        gd.deleteDatabaseEntry(gFile['id'])
        gFile.Trash()
    else:
        error = _(u'Book path %(path)s not found on Google Drive', path=book.path)  # file not found

    return error is None, error


def reset_password(user_id):
    existing_user = ub.session.query(ub.User).filter(ub.User.id == user_id).first()
    if not existing_user:
        return 0, None
    if not config.get_mail_server_configured():
        return 2, None
    try:
        password = generate_random_password()
        existing_user.password = generate_password_hash(password)
        ub.session.commit()
        send_registration_mail(existing_user.email, existing_user.name, password, True)
        return 1, existing_user.name
    except Exception:
        ub.session.rollback()
        return 0, None


def generate_random_password():
    s = "abcdefghijklmnopqrstuvwxyz01234567890ABCDEFGHIJKLMNOPQRSTUVWXYZ!@#$%&*()?"
    passlen = 8
    return "".join(s[c % len(s)] for c in os.urandom(passlen))


def uniq(inpt):
    output = []
    inpt = [ " ".join(inp.split()) for inp in inpt]
    for x in inpt:
        if x not in output:
            output.append(x)
    return output

def check_email(email):
    email = valid_email(email)
    if ub.session.query(ub.User).filter(func.lower(ub.User.email) == email.lower()).first():
        log.error(u"Found an existing account for this e-mail address")
        raise Exception(_(u"Found an existing account for this e-mail address"))
    return email


def check_username(username):
    username = username.strip()
    if ub.session.query(ub.User).filter(func.lower(ub.User.name) == username.lower()).scalar():
        log.error(u"This username is already taken")
        raise Exception (_(u"This username is already taken"))
    return username


def valid_email(email):
    email = email.strip()
    # Regex according to https://developer.mozilla.org/en-US/docs/Web/HTML/Element/input/email#validation
    if not re.search(r"^[\w.!#$%&'*+\\/=?^_`{|}~-]+@[\w](?:[\w-]{0,61}[\w])?(?:\.[\w](?:[\w-]{0,61}[\w])?)*$",
                     email):
        log.error(u"Invalid e-mail address format")
        raise Exception(_(u"Invalid e-mail address format"))
    return email

# ################################# External interface #################################


def update_dir_structure(book_id,
                        calibrepath,
                        first_author=None,
                        orignal_filepath=None,
                        db_filename=None,
                        renamed_author=False):
    if config.config_use_google_drive:
        return update_dir_structure_gdrive(book_id, first_author, renamed_author)
    else:
        return update_dir_structure_file(book_id,
                                         calibrepath,
                                         first_author,
                                         orignal_filepath,
                                         db_filename, renamed_author)


def delete_book(book, calibrepath, book_format):
    if config.config_use_google_drive:
        return delete_book_gdrive(book, book_format)
    else:
        return delete_book_file(book, calibrepath, book_format)


def get_cover_on_failure(use_generic_cover):
    if use_generic_cover:
        return send_from_directory(_STATIC_DIR, "generic_cover.jpg")
    else:
        return None


def get_book_cover(book_id):
    book = calibre_db.get_filtered_book(book_id, allow_show_archived=True)
    return get_book_cover_internal(book, use_generic_cover_on_failure=True)


def get_book_cover_with_uuid(book_uuid,
                             use_generic_cover_on_failure=True):
    book = calibre_db.get_book_by_uuid(book_uuid)
    return get_book_cover_internal(book, use_generic_cover_on_failure)


def get_book_cover_internal(book, use_generic_cover_on_failure):
    if book and book.has_cover:
        if config.config_use_google_drive:
            try:
                if not gd.is_gdrive_ready():
                    return get_cover_on_failure(use_generic_cover_on_failure)
                path = gd.get_cover_via_gdrive(book.path)
                if path:
                    return redirect(path)
                else:
                    log.error('%s/cover.jpg not found on Google Drive', book.path)
                    return get_cover_on_failure(use_generic_cover_on_failure)
            except Exception as ex:
                log.debug_or_exception(ex)
                return get_cover_on_failure(use_generic_cover_on_failure)
        else:
            cover_file_path = os.path.join(config.config_calibre_dir, book.path)
            if os.path.isfile(os.path.join(cover_file_path, "cover.jpg")):
                return send_from_directory(cover_file_path, "cover.jpg")
            else:
                return get_cover_on_failure(use_generic_cover_on_failure)
    else:
        return get_cover_on_failure(use_generic_cover_on_failure)


# saves book cover from url
def save_cover_from_url(url, book_path):
    try:
        if not cli.allow_localhost:
            # 127.0.x.x, localhost, [::1], [::ffff:7f00:1]
            ip = socket.getaddrinfo(urlparse(url).hostname, 0)[0][4][0]
            if ip.startswith("127.") or ip.startswith('::ffff:7f') or ip == "::1":
                log.error("Localhost was accessed for cover upload")
                return False, _("You are not allowed to access localhost for cover uploads")
        img = requests.get(url, timeout=(10, 200))      # ToDo: Error Handling
        img.raise_for_status()
        return save_cover(img, book_path)
    except (socket.gaierror,
            requests.exceptions.HTTPError,
            requests.exceptions.ConnectionError,
            requests.exceptions.Timeout) as ex:
        log.info(u'Cover Download Error %s', ex)
        return False, _("Error Downloading Cover")
    except MissingDelegateError as ex:
        log.info(u'File Format Error %s', ex)
        return False, _("Cover Format Error")


def save_cover_from_filestorage(filepath, saved_filename, img):
    # check if file path exists, otherwise create it, copy file to calibre path and delete temp file
    if not os.path.exists(filepath):
        try:
            os.makedirs(filepath)
        except OSError:
            log.error(u"Failed to create path for cover")
            return False, _(u"Failed to create path for cover")
    try:
        # upload of jgp file without wand
        if isinstance(img, requests.Response):
            with open(os.path.join(filepath, saved_filename), 'wb') as f:
                f.write(img.content)
        else:
            if hasattr(img, "metadata"):
                # upload of jpg/png... via url
                img.save(filename=os.path.join(filepath, saved_filename))
                img.close()
            else:
                # upload of jpg/png... from hdd
                img.save(os.path.join(filepath, saved_filename))
    except (IOError, OSError):
        log.error(u"Cover-file is not a valid image file, or could not be stored")
        return False, _(u"Cover-file is not a valid image file, or could not be stored")
    return True, None


# saves book cover to gdrive or locally
def save_cover(img, book_path):
    content_type = img.headers.get('content-type')

    if use_IM:
        if content_type not in ('image/jpeg', 'image/png', 'image/webp', 'image/bmp'):
            log.error("Only jpg/jpeg/png/webp/bmp files are supported as coverfile")
            return False, _("Only jpg/jpeg/png/webp/bmp files are supported as coverfile")
        # convert to jpg because calibre only supports jpg
        if content_type != 'image/jpg':
            try:
                if hasattr(img, 'stream'):
                    imgc = Image(blob=img.stream)
                else:
                    imgc = Image(blob=io.BytesIO(img.content))
                imgc.format = 'jpeg'
                imgc.transform_colorspace("rgb")
                img = imgc
            except (BlobError, MissingDelegateError):
                log.error("Invalid cover file content")
                return False, _("Invalid cover file content")
    else:
        if content_type not in 'image/jpeg':
            log.error("Only jpg/jpeg files are supported as coverfile")
            return False, _("Only jpg/jpeg files are supported as coverfile")

    if config.config_use_google_drive:
        tmp_dir = os.path.join(gettempdir(), 'calibre_web')

        if not os.path.isdir(tmp_dir):
            os.mkdir(tmp_dir)
        ret, message = save_cover_from_filestorage(tmp_dir, "uploaded_cover.jpg", img)
        if ret is True:
            gd.uploadFileToEbooksFolder(os.path.join(book_path, 'cover.jpg').replace("\\","/"),
                                        os.path.join(tmp_dir, "uploaded_cover.jpg"))
            log.info("Cover is saved on Google Drive")
            return True, None
        else:
            return False, message
    else:
        return save_cover_from_filestorage(os.path.join(config.config_calibre_dir, book_path), "cover.jpg", img)


def do_download_file(book, book_format, client, data, headers):
    if config.config_use_google_drive:
        #startTime = time.time()
        df = gd.getFileFromEbooksFolder(book.path, data.name + "." + book_format)
        #log.debug('%s', time.time() - startTime)
        if df:
            return gd.do_gdrive_download(df, headers)
        else:
            abort(404)
    else:
        filename = os.path.join(config.config_calibre_dir, book.path)
        if not os.path.isfile(os.path.join(filename, data.name + "." + book_format)):
            # ToDo: improve error handling
            log.error('File not found: %s', os.path.join(filename, data.name + "." + book_format))

        if client == "kobo" and book_format == "kepub":
            headers["Content-Disposition"] = headers["Content-Disposition"].replace(".kepub", ".kepub.epub")

        response = make_response(send_from_directory(filename, data.name + "." + book_format))
        # ToDo Check headers parameter
        for element in headers:
            response.headers[element[0]] = element[1]
        log.info('Downloading file: {}'.format(os.path.join(filename, data.name + "." + book_format)))
        return response

##################################


def check_unrar(unrarLocation):
    if not unrarLocation:
        return

    if not os.path.exists(unrarLocation):
        return _('Unrar binary file not found')

    try:
        unrarLocation = [unrarLocation]
        value = process_wait(unrarLocation, pattern='UNRAR (.*) freeware')
        if value:
            version = value.group(1)
            log.debug("unrar version %s", version)

    except (OSError, UnicodeDecodeError) as err:
        log.debug_or_exception(err)
        return _('Error excecuting UnRar')


def json_serial(obj):
    """JSON serializer for objects not serializable by default json code"""

    if isinstance(obj, datetime):
        return obj.isoformat()
    if isinstance(obj, timedelta):
        return {
            '__type__': 'timedelta',
            'days': obj.days,
            'seconds': obj.seconds,
            'microseconds': obj.microseconds,
        }
    raise TypeError("Type %s not serializable" % type(obj))


# helper function for displaying the runtime of tasks
def format_runtime(runtime):
    retVal = ""
    if runtime.days:
        retVal = format_unit(runtime.days, 'duration-day', length="long", locale=get_locale()) + ', '
    mins, seconds = divmod(runtime.seconds, 60)
    hours, minutes = divmod(mins, 60)
    # ToDo: locale.number_symbols._data['timeSeparator'] -> localize time separator ?
    if hours:
        retVal += '{:d}:{:02d}:{:02d}s'.format(hours, minutes, seconds)
    elif minutes:
        retVal += '{:2d}:{:02d}s'.format(minutes, seconds)
    else:
        retVal += '{:2d}s'.format(seconds)
    return retVal


# helper function to apply localize status information in tasklist entries
def render_task_status(tasklist):
    renderedtasklist = list()
    for __, user, __, task in tasklist:
        if user == current_user.name or current_user.role_admin():
            ret = {}
            if task.start_time:
                ret['starttime'] = format_datetime(task.start_time, format='short', locale=get_locale())
                ret['runtime'] = format_runtime(task.runtime)

            # localize the task status
            if isinstance(task.stat, int):
                if task.stat == STAT_WAITING:
                    ret['status'] = _(u'Waiting')
                elif task.stat == STAT_FAIL:
                    ret['status'] = _(u'Failed')
                elif task.stat == STAT_STARTED:
                    ret['status'] = _(u'Started')
                elif task.stat == STAT_FINISH_SUCCESS:
                    ret['status'] = _(u'Finished')
                else:
                    ret['status'] = _(u'Unknown Status')

            ret['taskMessage'] = "{}: {}".format(_(task.name), task.message)
            ret['progress'] = "{} %".format(int(task.progress * 100))
            ret['user'] = escape(user)  # prevent xss
            renderedtasklist.append(ret)

    return renderedtasklist


def tags_filters():
    negtags_list = current_user.list_denied_tags()
    postags_list = current_user.list_allowed_tags()
    neg_content_tags_filter = false() if negtags_list == [''] else db.Tags.name.in_(negtags_list)
    pos_content_tags_filter = true() if postags_list == [''] else db.Tags.name.in_(postags_list)
    return and_(pos_content_tags_filter, ~neg_content_tags_filter)


# checks if domain is in database (including wildcards)
# example SELECT * FROM @TABLE WHERE  'abcdefg' LIKE Name;
# from https://code.luasoftware.com/tutorials/flask/execute-raw-sql-in-flask-sqlalchemy/
# in all calls the email address is checked for validity
def check_valid_domain(domain_text):
    sql = "SELECT * FROM registration WHERE (:domain LIKE domain and allow = 1);"
    result = ub.session.query(ub.Registration).from_statement(text(sql)).params(domain=domain_text).all()
    if not len(result):
        return False
    sql = "SELECT * FROM registration WHERE (:domain LIKE domain and allow = 0);"
    result = ub.session.query(ub.Registration).from_statement(text(sql)).params(domain=domain_text).all()
    return not len(result)


def get_cc_columns(filter_config_custom_read=False):
    tmpcc = calibre_db.session.query(db.Custom_Columns)\
        .filter(db.Custom_Columns.datatype.notin_(db.cc_exceptions)).all()
    cc = []
    r = None
    if config.config_columns_to_ignore:
        r = re.compile(config.config_columns_to_ignore)

    for col in tmpcc:
        if filter_config_custom_read and config.config_read_column and config.config_read_column == col.id:
            continue
        if r and r.match(col.name):
            continue
        cc.append(col)

    return cc


def get_download_link(book_id, book_format, client):
    book_format = book_format.split(".")[0]
    book = calibre_db.get_filtered_book(book_id, allow_show_archived=True)
    if book:
        data1 = calibre_db.get_book_format(book.id, book_format.upper())
    else:
        log.error("Book id {} not found for downloading".format(book_id))
        abort(404)
    if data1:
        # collect downloaded books only for registered user and not for anonymous user
        if current_user.is_authenticated:
            ub.update_download(book_id, int(current_user.id))
        file_name = book.title
        if len(book.authors) > 0:
            file_name = file_name + ' - ' + book.authors[0].name
        file_name = get_valid_filename(file_name, replace_whitespace=False)
        headers = Headers()
        headers["Content-Type"] = mimetypes.types_map.get('.' + book_format, "application/octet-stream")
        headers["Content-Disposition"] = "attachment; filename=%s.%s; filename*=UTF-8''%s.%s" % (
            quote(file_name.encode('utf-8')), book_format, quote(file_name.encode('utf-8')), book_format)
        return do_download_file(book, book_format, client, data1, headers)
    else:
        abort(404)<|MERGE_RESOLUTION|>--- conflicted
+++ resolved
@@ -498,23 +498,9 @@
             new_author_rename_dir = get_valid_filename(new_author.name)
             gFile = gd.getFileFromEbooksFolder(None, old_author_dir)
             if gFile:
-<<<<<<< HEAD
                 gd.moveGdriveFolderRemote(gFile, new_author_rename_dir)
             else:
                 error = _(u'File %(file)s not found on Google Drive', file=authordir)  # file not found
-=======
-                gd.moveGdriveFileRemote(gFile, new_author_rename_dir)
-            '''if os.path.isdir(os.path.join(calibrepath, old_author_dir)):
-                try:
-                    old_author_path = os.path.join(calibrepath, old_author_dir)
-                    new_author_path = os.path.join(calibrepath, new_author_rename_dir)
-                    shutil.move(os.path.normcase(old_author_path), os.path.normcase(new_author_path))
-                except (OSError) as ex:
-                    log.error("Rename author from: %s to %s: %s", old_author_path, new_author_path, ex)
-                    log.debug(ex, exc_info=True)
-                    return _("Rename author from: '%(src)s' to '%(dest)s' failed with error: %(error)s",
-                             src=old_author_path, dest=new_author_path, error=str(ex))'''
->>>>>>> 7eb875f3
     else:
         new_authordir = get_valid_filename(book.authors[0].name)
 
@@ -540,7 +526,6 @@
             path = book.path
             gd.updateDatabaseOnEdit(gFile['id'], book.path)
         else:
-<<<<<<< HEAD
             error = _(u'File %(file)s not found on Google Drive', file=authordir)  # file not found'''
 
     if authordir != new_authordir or titledir != new_titledir:
@@ -587,36 +572,12 @@
         if first_author not in renamed_author:
             clean_author_database([first_author], calibrepath, localbook)
         if not renamed_author and not orignal_filepath and len(os.listdir(os.path.dirname(path))) == 0:
-=======
-            error = _(u'File %(file)s not found on Google Drive', file=authordir)  # file not found
-    if authordir != new_authordir or titledir != new_titledir:
-        new_name = get_valid_filename(book.title) + u' - ' + get_valid_filename(new_authordir)
-        for file_format in book.data:
-            gFile = gd.getFileFromEbooksFolder(path, file_format.name + u'.' + file_format.format.lower())
-            if not gFile:
-                error = _(u'File %(file)s not found on Google Drive', file=file_format.name)  # file not found
-                break
-            gd.moveGdriveFileRemote(gFile, new_name + u'.' + file_format.format.lower())
-            file_format.name = new_name
-    # Todo: Rename all authors on gdrive
-    # Rename all files from old names to new names
-    try:
-        # calibrepath -> config.config_calibre_dir
-        clean_author_database_gdrive(renamed_author, calibrepath)
-        if first_author not in renamed_author:
-            clean_author_database_gdrive([first_author], calibrepath, localbook)
-        if not renamed_author and len(os.listdir(os.path.dirname(path))) == 0:
->>>>>>> 7eb875f3
             shutil.rmtree(os.path.dirname(path))
     except (OSError, FileNotFoundError) as ex:
         log.error("Error in rename file in path %s", ex)
         log.debug(ex, exc_info=True)
-<<<<<<< HEAD
         return _("Error in rename file in path: %(error)s", error=str(ex))'''
 
-=======
-        return _("Error in rename file in path: %(error)s", error=str(ex))
->>>>>>> 7eb875f3
     return error
 
 
