# -*- coding: utf-8 -*-

#  This file is part of the Calibre-Web (https://github.com/janeczku/calibre-web)
#    Copyright (C) 2020 pwr
#
#  This program is free software: you can redistribute it and/or modify
#  it under the terms of the GNU General Public License as published by
#  the Free Software Foundation, either version 3 of the License, or
#  (at your option) any later version.
#
#  This program is distributed in the hope that it will be useful,
#  but WITHOUT ANY WARRANTY; without even the implied warranty of
#  MERCHANTABILITY or FITNESS FOR A PARTICULAR PURPOSE.  See the
#  GNU General Public License for more details.
#
#  You should have received a copy of the GNU General Public License
#  along with this program. If not, see <http://www.gnu.org/licenses/>.

from datetime import datetime
from cps.services.worker import CalibreTask, STAT_FINISH_SUCCESS

class TaskUpload(CalibreTask):
    def __init__(self, taskMessage, book_title):
        super(TaskUpload, self).__init__(taskMessage)
        self.start_time = self.end_time = datetime.now()
        self.stat = STAT_FINISH_SUCCESS
        self.progress = 1
        self.book_title = book_title

    def run(self, worker_thread):
        """Upload task doesn't have anything to do, it's simply a way to add information to the task list"""

    @property
    def name(self):
        return "Upload"

    def __str__(self):
<<<<<<< HEAD
        return "Upload {}".format(self.book_title)
=======
        return "Upload {}".format(self.message)

    @property
    def is_cancellable(self):
        return False
>>>>>>> 62ff6f7e
<|MERGE_RESOLUTION|>--- conflicted
+++ resolved
@@ -35,12 +35,8 @@
         return "Upload"
 
     def __str__(self):
-<<<<<<< HEAD
         return "Upload {}".format(self.book_title)
-=======
-        return "Upload {}".format(self.message)
 
     @property
     def is_cancellable(self):
-        return False
->>>>>>> 62ff6f7e
+        return False