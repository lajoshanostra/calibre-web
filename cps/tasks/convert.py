# -*- coding: utf-8 -*-

#  This file is part of the Calibre-Web (https://github.com/janeczku/calibre-web)
#    Copyright (C) 2020 pwr
#
#  This program is free software: you can redistribute it and/or modify
#  it under the terms of the GNU General Public License as published by
#  the Free Software Foundation, either version 3 of the License, or
#  (at your option) any later version.
#
#  This program is distributed in the hope that it will be useful,
#  but WITHOUT ANY WARRANTY; without even the implied warranty of
#  MERCHANTABILITY or FITNESS FOR A PARTICULAR PURPOSE.  See the
#  GNU General Public License for more details.
#
#  You should have received a copy of the GNU General Public License
#  along with this program. If not, see <http://www.gnu.org/licenses/>.

import os
import re
from glob import glob
from shutil import copyfile, copyfileobj
from markupsafe import escape
from time import time
from uuid import uuid4

from sqlalchemy.exc import SQLAlchemyError
from flask_babel import lazy_gettext as N_

from cps.services.worker import CalibreTask
from cps import db
from cps import logger, config
from cps.subproc_wrapper import process_open
from flask_babel import gettext as _
from cps.kobo_sync_status import remove_synced_book
from cps.ub import init_db_thread
from cps.file_helper import get_temp_dir

from cps.tasks.mail import TaskEmail
from cps import gdriveutils, helper
from cps.constants import SUPPORTED_CALIBRE_BINARIES

log = logger.create()

current_milli_time = lambda: int(round(time() * 1000))


class TaskConvert(CalibreTask):
    def __init__(self, file_path, book_id, task_message, settings, ereader_mail, user=None):
        super(TaskConvert, self).__init__(task_message)
        self.worker_thread = None
        self.file_path = file_path
        self.book_id = book_id
        self.title = ""
        self.settings = settings
        self.ereader_mail = ereader_mail
        self.user = user

        self.results = dict()

    def run(self, worker_thread):
        self.worker_thread = worker_thread
        if config.config_use_google_drive:
            worker_db = db.CalibreDB(expire_on_commit=False, init=True)
            cur_book = worker_db.get_book(self.book_id)
            self.title = cur_book.title
            data = worker_db.get_book_format(self.book_id, self.settings['old_book_format'])
            df = gdriveutils.getFileFromEbooksFolder(cur_book.path,
                                                     data.name + "." + self.settings['old_book_format'].lower())
            df_cover = gdriveutils.getFileFromEbooksFolder(cur_book.path, "cover.jpg")
            if df:
                datafile_cover = None
                datafile = os.path.join(config.get_book_path(),
                                        cur_book.path,
                                        data.name + "." + self.settings['old_book_format'].lower())
                if df_cover:
                    datafile_cover = os.path.join(config.get_book_path(),
                                                  cur_book.path, "cover.jpg")
                if not os.path.exists(os.path.join(config.get_book_path(), cur_book.path)):
                    os.makedirs(os.path.join(config.get_book_path(), cur_book.path))
                df.GetContentFile(datafile)
                if df_cover:
                    df_cover.GetContentFile(datafile_cover)
                worker_db.session.close()
            else:
                # ToDo Include cover in error handling
                error_message = _("%(format)s not found on Google Drive: %(fn)s",
                                  format=self.settings['old_book_format'],
                                  fn=data.name + "." + self.settings['old_book_format'].lower())
                worker_db.session.close()
                return self._handleError(error_message)

        filename = self._convert_ebook_format()
        if config.config_use_google_drive:
            os.remove(self.file_path + '.' + self.settings['old_book_format'].lower())
            if df_cover:
                os.remove(os.path.join(config.config_calibre_dir, cur_book.path, "cover.jpg"))

        if filename:
            if config.config_use_google_drive:
                # Upload files to gdrive
                gdriveutils.updateGdriveCalibreFromLocal()
                self._handleSuccess()
            if self.ereader_mail:
                # if we're sending to E-Reader after converting, create a one-off task and run it immediately
                # todo: figure out how to incorporate this into the progress
                try:
<<<<<<< HEAD
                    EmailText = N_("%(book)s send to E-Reader", book=escape(self.title))
                    worker_thread.add(self.user, TaskEmail(self.settings['subject'],
                                                           self.results["path"],
                                                           filename,
                                                           self.settings,
                                                           self.ereader_mail,
                                                           EmailText,
                                                           self.settings['body'],
                                                           id=self.book_id,
                                                           internal=True)
                                      )
=======
                    EmailText = N_(u"%(book)s send to E-Reader", book=escape(self.title))
                    for email in self.ereader_mail.split(','):
                        email = email.strip()
                        worker_thread.add(self.user, TaskEmail(self.settings['subject'],
                                                               self.results["path"],
                                                               filename,
                                                               self.settings,
                                                               email,
                                                               EmailText,
                                                               self.settings['body'],
                                                               internal=True)
                                          )
>>>>>>> c974cd04
                except Exception as ex:
                    return self._handleError(str(ex))

    def _convert_ebook_format(self):
        error_message = None
        local_db = db.CalibreDB(expire_on_commit=False, init=True)
        file_path = self.file_path
        book_id = self.book_id
        format_old_ext = '.' + self.settings['old_book_format'].lower()
        format_new_ext = '.' + self.settings['new_book_format'].lower()

        # check to see if destination format already exists - or if book is in database
        # if it does - mark the conversion task as complete and return a success
        # this will allow to send to E-Reader workflow to continue to work
        if os.path.isfile(file_path + format_new_ext) or\
                local_db.get_book_format(self.book_id, self.settings['new_book_format']):
            log.info("Book id %d already converted to %s", book_id, format_new_ext)
            cur_book = local_db.get_book(book_id)
            self.title = cur_book.title
            self.results['path'] = cur_book.path
            self.results['title'] = self.title
            new_format = local_db.session.query(db.Data).filter(db.Data.book == book_id)\
                .filter(db.Data.format == self.settings['new_book_format'].upper()).one_or_none()
            if not new_format:
                new_format = db.Data(name=os.path.basename(file_path),
                                     book_format=self.settings['new_book_format'].upper(),
                                     book=book_id, uncompressed_size=os.path.getsize(file_path + format_new_ext))
                try:
                    local_db.session.merge(new_format)
                    local_db.session.commit()
                except SQLAlchemyError as e:
                    local_db.session.rollback()
                    log.error("Database error: %s", e)
                    local_db.session.close()
                    self._handleError(N_("Oops! Database Error: %(error)s.", error=e))
                    return
                self._handleSuccess()
                local_db.session.close()
                return os.path.basename(file_path + format_new_ext)
        else:
            log.info("Book id %d - target format of %s does not exist. Moving forward with convert.",
                     book_id,
                     format_new_ext)

        if config.config_kepubifypath and format_old_ext == '.epub' and format_new_ext == '.kepub':
            check, error_message = self._convert_kepubify(file_path,
                                                          format_old_ext,
                                                          format_new_ext)
        else:
            # check if calibre converter-executable is existing
            if not os.path.exists(config.config_converterpath):
                self._handleError(N_("Calibre ebook-convert %(tool)s not found", tool=config.config_converterpath))
                return
            has_cover = local_db.get_book(book_id).has_cover
            check, error_message = self._convert_calibre(file_path, format_old_ext, format_new_ext, has_cover)

        if check == 0:
            cur_book = local_db.get_book(book_id)
            if os.path.isfile(file_path + format_new_ext):
                new_format = local_db.session.query(db.Data).filter(db.Data.book == book_id) \
                    .filter(db.Data.format == self.settings['new_book_format'].upper()).one_or_none()
                if not new_format:
                    new_format = db.Data(name=cur_book.data[0].name,
                                         book_format=self.settings['new_book_format'].upper(),
                                         book=book_id, uncompressed_size=os.path.getsize(file_path + format_new_ext))
                    try:
                        local_db.session.merge(new_format)
                        local_db.session.commit()
                        if self.settings['new_book_format'].upper() in ['KEPUB', 'EPUB', 'EPUB3']:
                            ub_session = init_db_thread()
                            remove_synced_book(book_id, True, ub_session)
                            ub_session.close()
                    except SQLAlchemyError as e:
                        local_db.session.rollback()
                        log.error("Database error: %s", e)
                        local_db.session.close()
                        self._handleError(error_message)
                        return
                self.results['path'] = cur_book.path
                self.title = cur_book.title
                self.results['title'] = self.title
                if not config.config_use_google_drive:
                    self._handleSuccess()
                return os.path.basename(file_path + format_new_ext)
            else:
                error_message = N_('%(format)s format not found on disk', format=format_new_ext.upper())
        local_db.session.close()
        log.info("ebook converter failed with error while converting book")
        if not error_message:
            error_message = N_('Ebook converter failed with unknown error')
        else:
            log.error(error_message)
        self._handleError(error_message)
        return

    def _convert_kepubify(self, file_path, format_old_ext, format_new_ext):
        if config.config_embed_metadata and config.config_binariesdir:
            tmp_dir, temp_file_name = helper.do_calibre_export(self.book_id, format_old_ext[1:])
            filename = os.path.join(tmp_dir, temp_file_name + format_old_ext)
            temp_file_path = tmp_dir
        else:
            filename = file_path + format_old_ext
            temp_file_path = os.path.dirname(file_path)
        quotes = [1, 3]
        command = [config.config_kepubifypath, filename, '-o', temp_file_path, '-i']
        try:
            p = process_open(command, quotes)
        except OSError as e:
            return 1, N_("Kepubify-converter failed: %(error)s", error=e)
        self.progress = 0.01
        while True:
            nextline = p.stdout.readlines()
            nextline = [x.strip('\n') for x in nextline if x != '\n']
            for line in nextline:
                log.debug(line)
            if p.poll() is not None:
                break

        # process returncode
        check = p.returncode

        # move file
        if check == 0:
            converted_file = glob(os.path.splitext(filename)[0] + "*.kepub.epub")
            if len(converted_file) == 1:
                copyfile(converted_file[0], (file_path + format_new_ext))
                os.unlink(converted_file[0])
            else:
                return 1, N_("Converted file not found or more than one file in folder %(folder)s",
                             folder=os.path.dirname(file_path))
        return check, None

    def _convert_calibre(self, file_path, format_old_ext, format_new_ext, has_cover):
        path_tmp_opf = None
        try:
            # path_tmp_opf = self._embed_metadata()
            if config.config_embed_metadata:
                quotes = [3, 5]
                tmp_dir = get_temp_dir()
                calibredb_binarypath = os.path.join(config.config_binariesdir, SUPPORTED_CALIBRE_BINARIES["calibredb"])
                my_env = os.environ.copy()
                if config.config_calibre_split:
                    my_env['CALIBRE_OVERRIDE_DATABASE_PATH'] = os.path.join(config.config_calibre_dir, "metadata.db")
                    library_path = config.config_calibre_split_dir
                else:
                    library_path = config.config_calibre_dir

                opf_command = [calibredb_binarypath, 'show_metadata', '--as-opf', str(self.book_id),
                               '--with-library', library_path]
                p = process_open(opf_command, quotes, my_env)
                p.wait()
                path_tmp_opf = os.path.join(tmp_dir, "metadata_" + str(uuid4()) + ".opf")
                with open(path_tmp_opf, 'w') as fd:
                    copyfileobj(p.stdout, fd)

            quotes = [1, 2, 4, 6]
            command = [config.config_converterpath, (file_path + format_old_ext),
                       (file_path + format_new_ext)]
            if config.config_embed_metadata:
                command.extend(['--from-opf', path_tmp_opf])
            if has_cover:
                command.extend(['--cover', os.path.join(os.path.dirname(file_path), 'cover.jpg')])
            quotes_index = 3
            if config.config_calibre:
                parameters = config.config_calibre.split(" ")
                for param in parameters:
                    command.append(param)
                    quotes.append(quotes_index)
                    quotes_index += 1

            p = process_open(command, quotes, newlines=False)
        except OSError as e:
            return 1, N_("Ebook-converter failed: %(error)s", error=e)

        while p.poll() is None:
            nextline = p.stdout.readline()
            if isinstance(nextline, bytes):
                nextline = nextline.decode('utf-8', errors="ignore").strip('\r\n')
            if nextline:
                log.debug(nextline)
            # parse progress string from calibre-converter
            progress = re.search(r"(\d+)%\s.*", nextline)
            if progress:
                self.progress = int(progress.group(1)) / 100
                if config.config_use_google_drive:
                    self.progress *= 0.9

        # process returncode
        check = p.returncode
        calibre_traceback = p.stderr.readlines()
        error_message = ""
        for ele in calibre_traceback:
            ele = ele.decode('utf-8', errors="ignore").strip('\n')
            log.debug(ele)
            if not ele.startswith('Traceback') and not ele.startswith('  File'):
                error_message = N_("Calibre failed with error: %(error)s", error=ele)
        return check, error_message

    @property
    def name(self):
        return N_("Convert")

    def __str__(self):
        if self.ereader_mail:
            return "Convert Book {} and mail it to {}".format(self.book_id, self.ereader_mail)
        else:
            return "Convert Book {}".format(self.book_id)

    @property
    def is_cancellable(self):
        return False<|MERGE_RESOLUTION|>--- conflicted
+++ resolved
@@ -105,20 +105,7 @@
                 # if we're sending to E-Reader after converting, create a one-off task and run it immediately
                 # todo: figure out how to incorporate this into the progress
                 try:
-<<<<<<< HEAD
-                    EmailText = N_("%(book)s send to E-Reader", book=escape(self.title))
-                    worker_thread.add(self.user, TaskEmail(self.settings['subject'],
-                                                           self.results["path"],
-                                                           filename,
-                                                           self.settings,
-                                                           self.ereader_mail,
-                                                           EmailText,
-                                                           self.settings['body'],
-                                                           id=self.book_id,
-                                                           internal=True)
-                                      )
-=======
-                    EmailText = N_(u"%(book)s send to E-Reader", book=escape(self.title))
+                    EmailText = N_(u"%(book)s send to E-Reader", book=escape(self.title))                    
                     for email in self.ereader_mail.split(','):
                         email = email.strip()
                         worker_thread.add(self.user, TaskEmail(self.settings['subject'],
@@ -128,9 +115,9 @@
                                                                email,
                                                                EmailText,
                                                                self.settings['body'],
+                                                               id=self.book_id,
                                                                internal=True)
                                           )
->>>>>>> c974cd04
                 except Exception as ex:
                     return self._handleError(str(ex))
 
