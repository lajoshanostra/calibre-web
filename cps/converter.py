# -*- coding: utf-8 -*-

#  This file is part of the Calibre-Web (https://github.com/janeczku/calibre-web)
#    Copyright (C) 2016-2019 Ben Bennett, OzzieIsaacs
#
#  This program is free software: you can redistribute it and/or modify
#  it under the terms of the GNU General Public License as published by
#  the Free Software Foundation, either version 3 of the License, or
#  (at your option) any later version.
#
#  This program is distributed in the hope that it will be useful,
#  but WITHOUT ANY WARRANTY; without even the implied warranty of
#  MERCHANTABILITY or FITNESS FOR A PARTICULAR PURPOSE.  See the
#  GNU General Public License for more details.
#
#  You should have received a copy of the GNU General Public License
#  along with this program. If not, see <http://www.gnu.org/licenses/>.

from __future__ import division, print_function, unicode_literals
import os
import re
<<<<<<< HEAD

from flask_babel import gettext as _

from . import config
from .subproc_wrapper import process_wait


def versionKindle():
    versions = _(u'not installed')
    if os.path.exists(config.config_converterpath):
        try:
            for lines in process_wait(config.config_converterpath):
                if re.search('Amazon kindlegen\(', lines):
                    versions = lines
        except Exception:
            versions = _(u'Excecution permissions missing')
    return {'kindlegen' : versions}
=======

from . import config, logger
from .subproc_wrapper import process_wait

>>>>>>> 929f3233

log = logger.create()

<<<<<<< HEAD
def versionCalibre():
    versions = _(u'not installed')
    if os.path.exists(config.config_converterpath):
        try:
            for lines in process_wait([config.config_converterpath, '--version']):
                if re.search('ebook-convert.*\(calibre', lines):
                    versions = lines
        except Exception:
            versions = _(u'Excecution permissions missing')
    return {'Calibre converter' : versions}


def versioncheck():
    if config.config_ebookconverter == 1:
        return versionKindle()
    elif config.config_ebookconverter == 2:
        return versionCalibre()
    else:
        return {'ebook_converter':_(u'not configured')}
=======
_NOT_CONFIGURED = 'not configured'
_NOT_INSTALLED = 'not installed'
_EXECUTION_ERROR = 'Execution permissions missing'


def _get_command_version(path, pattern, argument=None):
    if os.path.exists(path):
        command = [path]
        if argument:
            command.append(argument)
        try:
            for line in process_wait(command):
                if re.search(pattern, line):
                    return line
        except Exception as ex:
            log.warning("%s: %s", path, ex)
            return _EXECUTION_ERROR
    return _NOT_INSTALLED


def get_version():
    version = None
    if config.config_ebookconverter == 1:
        version = _get_command_version(config.config_converterpath, r'Amazon kindlegen\(')
    elif config.config_ebookconverter == 2:
        version = _get_command_version(config.config_converterpath, r'ebook-convert.*\(calibre', '--version')
    return version or _NOT_CONFIGURED
>>>>>>> 929f3233
<|MERGE_RESOLUTION|>--- conflicted
+++ resolved
@@ -19,54 +19,13 @@
 from __future__ import division, print_function, unicode_literals
 import os
 import re
-<<<<<<< HEAD
-
-from flask_babel import gettext as _
-
-from . import config
-from .subproc_wrapper import process_wait
-
-
-def versionKindle():
-    versions = _(u'not installed')
-    if os.path.exists(config.config_converterpath):
-        try:
-            for lines in process_wait(config.config_converterpath):
-                if re.search('Amazon kindlegen\(', lines):
-                    versions = lines
-        except Exception:
-            versions = _(u'Excecution permissions missing')
-    return {'kindlegen' : versions}
-=======
 
 from . import config, logger
 from .subproc_wrapper import process_wait
 
->>>>>>> 929f3233
 
 log = logger.create()
 
-<<<<<<< HEAD
-def versionCalibre():
-    versions = _(u'not installed')
-    if os.path.exists(config.config_converterpath):
-        try:
-            for lines in process_wait([config.config_converterpath, '--version']):
-                if re.search('ebook-convert.*\(calibre', lines):
-                    versions = lines
-        except Exception:
-            versions = _(u'Excecution permissions missing')
-    return {'Calibre converter' : versions}
-
-
-def versioncheck():
-    if config.config_ebookconverter == 1:
-        return versionKindle()
-    elif config.config_ebookconverter == 2:
-        return versionCalibre()
-    else:
-        return {'ebook_converter':_(u'not configured')}
-=======
 _NOT_CONFIGURED = 'not configured'
 _NOT_INSTALLED = 'not installed'
 _EXECUTION_ERROR = 'Execution permissions missing'
@@ -93,5 +52,4 @@
         version = _get_command_version(config.config_converterpath, r'Amazon kindlegen\(')
     elif config.config_ebookconverter == 2:
         version = _get_command_version(config.config_converterpath, r'ebook-convert.*\(calibre', '--version')
-    return version or _NOT_CONFIGURED
->>>>>>> 929f3233
+    return version or _NOT_CONFIGURED